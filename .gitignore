<<<<<<< HEAD
# Python artifacts
__pycache__/
*.pyc
*.pyo
*.pyd

# Environment variables
.env

# Data files
/data/
*.xlsx

# VS Code settings
.vscode/

# Jupyter notebooks
*.ipynb

# Log files
*.log

# Virtual environments
venv/
env/

# OS files
.DS_Store
Thumbs.db
=======
*.xlsx
.env
>>>>>>> 66601788
<|MERGE_RESOLUTION|>--- conflicted
+++ resolved
@@ -1,4 +1,3 @@
-<<<<<<< HEAD
 # Python artifacts
 __pycache__/
 *.pyc
@@ -28,7 +27,5 @@
 # OS files
 .DS_Store
 Thumbs.db
-=======
 *.xlsx
-.env
->>>>>>> 66601788
+.env