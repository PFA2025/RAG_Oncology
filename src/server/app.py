from fastapi import FastAPI, HTTPException, Depends, status, Request
from fastapi.middleware.cors import CORSMiddleware
from pydantic import BaseModel
from typing import List, Optional, Dict, Any
import logging
<<<<<<< HEAD
import time
import traceback
from datetime import datetime
from sqlalchemy.orm import Session

# Import database configuration and models
from src.config.database import get_db, Base, engine
from src.models.user_memory import UserMemory, init_db
from src.helpers.user_memory_manager import UserMemoryManager

# Initialize the database
init_db()

=======
>>>>>>> 66601788
# Configure logging
logging.basicConfig(level=logging.INFO)
logger = logging.getLogger(__name__)

app = FastAPI(title="Cancer Agent API")

# Add middleware for request logging
async def log_requests(request: Request, call_next):
    logger.info(f"Request: {request.method} {request.url}")
    try:
        response = await call_next(request)
        logger.info(f"Response status: {response.status_code}")
        return response
    except Exception as e:
        logger.error(f"Error processing request: {str(e)}")
        logger.error(traceback.format_exc())
        raise

app.middleware('http')(log_requests)

# Add CORS middleware
app.add_middleware(
    CORSMiddleware,
    allow_origins=["*"],
    allow_credentials=True,
    allow_methods=["*"],
    allow_headers=["*"],
)

# Initialize any required services here

class ChatMessage(BaseModel):
    message: str

class ChatResponse(BaseModel):
    response: str
    confidence: Optional[float] = None
    source: Optional[str] = None

# User Memory Models
class UserMemoryBase(BaseModel):
    name: Optional[str] = None
    description: Optional[str] = None

class UserMemoryCreate(UserMemoryBase):
    pass

class UserMemoryUpdate(BaseModel):
    name: Optional[str] = None
    description: Optional[str] = None

class UserMemoryResponse(UserMemoryBase):
    id: int

    class Config:
        from_attributes = True  # Updated from orm_mode for Pydantic v2

@app.get("/")
async def root():
    return {"message": "Cancer Agent API is running"}

@app.get("/health")
async def health_check():
    return {"status": "healthy"}

# User Memory Endpoints
@app.post("/user-memories/", response_model=UserMemoryResponse, status_code=status.HTTP_201_CREATED)
def create_user_memory(user_memory: UserMemoryCreate, db: Session = Depends(get_db)):
    """Create a new user memory"""
    return UserMemoryManager.create_memory(
        name=user_memory.name,
        description=user_memory.description
    )

@app.get("/user-memories/{item_id}", response_model=UserMemoryResponse)
def read_user_memory(item_id: int, db: Session = Depends(get_db)):
    """Retrieve a specific user memory by id"""
    memory = UserMemoryManager.get_memory(item_id)
    if not memory:
        raise HTTPException(status_code=404, detail="User memory not found")
    return memory

@app.put("/user-memories/{item_id}", response_model=UserMemoryResponse)
def update_user_memory(item_id: int, user_memory: UserMemoryUpdate, db: Session = Depends(get_db)):
    """Update a user memory"""
    updated = UserMemoryManager.update_memory(
        memory_id=item_id,
        name=user_memory.name,
        description=user_memory.description
    )
    if not updated:
        raise HTTPException(status_code=404, detail="User memory not found")
    return updated

@app.delete("/user-memories/{item_id}", status_code=status.HTTP_204_NO_CONTENT)
def delete_user_memory(item_id: int, db: Session = Depends(get_db)):
    """Delete a user memory"""
    if not UserMemoryManager.delete_memory(item_id):
        raise HTTPException(status_code=404, detail="User memory not found")
    return None

@app.post("/chat", response_model=ChatResponse)
async def chat(message: ChatMessage):
    """Simple chat endpoint that echoes the message back"""
    try:
<<<<<<< HEAD
        return ChatResponse(
            response=f"Echo: {message.message}",
            confidence=1.0,
            source="echo_service"
        )
=======
        work_flow = WorkFlow()
        response = work_flow(message.message)
        ai_response = response.get('messages', [])[-1].content
        logger.info(f"AI response: {ai_response}")
        
        # # Get the AI response
        # ai_messages = [m for m in state.get('messages', []) if isinstance(m, AIMessage)]
        # if not ai_messages:
        #     raise HTTPException(status_code=500, detail="No response generated")
        
        # last_ai_message = ai_messages[-1].content
        
        # # Get confidence from relevance checks
        # relevance_checks = state.get('metadata', {}).get('relevance_checks', [])
        # confidence = relevance_checks[-1]['confidence'] if relevance_checks else 0.0
        
        # # Get source from answer result
        # source = state.get('answer_result', {}).get('source', 'unknown')
        
        # return ChatResponse(
        #     response=last_ai_message,
        #     confidence=confidence,
        #     source=source
        # )
>>>>>>> 66601788
    except Exception as e:
        logger.error(f"Error in chat endpoint: {str(e)}")
        raise HTTPException(status_code=500, detail=str(e))<|MERGE_RESOLUTION|>--- conflicted
+++ resolved
@@ -3,7 +3,6 @@
 from pydantic import BaseModel
 from typing import List, Optional, Dict, Any
 import logging
-<<<<<<< HEAD
 import time
 import traceback
 from datetime import datetime
@@ -17,8 +16,6 @@
 # Initialize the database
 init_db()
 
-=======
->>>>>>> 66601788
 # Configure logging
 logging.basicConfig(level=logging.INFO)
 logger = logging.getLogger(__name__)
@@ -124,13 +121,6 @@
 async def chat(message: ChatMessage):
     """Simple chat endpoint that echoes the message back"""
     try:
-<<<<<<< HEAD
-        return ChatResponse(
-            response=f"Echo: {message.message}",
-            confidence=1.0,
-            source="echo_service"
-        )
-=======
         work_flow = WorkFlow()
         response = work_flow(message.message)
         ai_response = response.get('messages', [])[-1].content
@@ -155,7 +145,6 @@
         #     confidence=confidence,
         #     source=source
         # )
->>>>>>> 66601788
     except Exception as e:
         logger.error(f"Error in chat endpoint: {str(e)}")
         raise HTTPException(status_code=500, detail=str(e))